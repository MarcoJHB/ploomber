--- conflicted
+++ resolved
@@ -144,6 +144,7 @@
 
 .first-column {
     border-right: 2px solid #eee;
+    z-index: 1;
 }
 
 /* sticky table of contents on 768px and larger */
@@ -152,7 +153,7 @@
     .first-column {
         position: sticky !important;
         top: 3.5rem;
-        z-index: 1000;
+        z-index: 1;
         height: calc(100vh - 3.5rem);
         display: block !important;
     }
@@ -167,7 +168,7 @@
         left: 0;
         width: 100%;
         height: 100%;
-        z-index: 99;
+        z-index: 1;
         background-color: #fff;
     }
 }
@@ -244,12 +245,11 @@
     height: calc(100vh - 3.5rem);
 }
 
-<<<<<<< HEAD
 @media (min-width: 768px) {
     .third-column {
         position: sticky !important;
         top: 3.5rem;
-        z-index: 1000;
+        z-index: 1;
         right: 0;
         margin-right: 0;
         padding-right: 0;
@@ -268,17 +268,17 @@
         padding-right: 0;
         width: fit-content;
         height: fit-content;
-        z-index: 99;
+        z-index: 1;
         background-color: #fff;
     }
-=======
+}
+
 /* readthedocs injected widget */
 
 .rst-versions.rst-badge {
     bottom: 15px !important;
     /* put a higher z-index than .third-column so this works */
-    z-index: 1 !important;
->>>>>>> 0b476fca
+    z-index: 2 !important;
 }
 
 div.sphinxsidebarwrapper {
